--- conflicted
+++ resolved
@@ -13,45 +13,17 @@
   <body>
     <h1> {{ title }} </h1>
     {% for content in contents %}
-<<<<<<< HEAD
-<<<<<<< Updated upstream
-    <h2>{{ content.headline }}</h2>
-    <table>
-      <thead>
-        <tr>
-          <th class="en">English</th>
-          <th class="ja" lang="ja">日本語</th>
-        </tr>
-      </thead>
-      <tbody>
-        <tr>
-          <td class="en">{{ content.en }}</td>
-          <td class="ja" lang="ja">{{ content.ja }}</td>
-        </tr>
-      </tbody>
-    </table>
-=======
-=======
->>>>>>> fd91835a
       {% if 'headline' in content %}
         <h2>{{ content.headline }}</h2>
       {% endif %}
       {% if 'en' in content %}
         <table>
-<<<<<<< HEAD
           <!-- <thead>
-=======
-          <thead>
->>>>>>> fd91835a
             <tr>
               <th class="en">English</th>
               <th class="ja" lang="ja">日本語</th>
             </tr>
-<<<<<<< HEAD
           </thead> -->
-=======
-          </thead>
->>>>>>> fd91835a
           <tbody>
             <tr>
               <td class="en">{{ content.en }}</td>
@@ -61,16 +33,10 @@
         </table>
       {% endif %}
       {% if 'img' in content %}
-<<<<<<< HEAD
         <p class="img_center">
           {{ content.img }}
         </p>
       {% endif %}
->>>>>>> Stashed changes
-=======
-        {{ content.img }}
-      {% endif %}
->>>>>>> fd91835a
     {% endfor %}
     <style>
       body {
