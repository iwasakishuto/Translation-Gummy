--- conflicted
+++ resolved
@@ -40,12 +40,6 @@
                 local_file.write(data)
             return (path, content_encoding, ext)
     except urllib.error.URLError as e:
-<<<<<<< HEAD
-<<<<<<< Updated upstream
-        print(toRED(e))
-=======
-=======
->>>>>>> fd91835a
         print(toRED(e))
 
 def src2base64(src):
@@ -63,9 +57,8 @@
     except urllib.error.URLError as e:
         print(toRED(e))
         img_tag = f'<img src="{IMG_NOT_FOUND_SRC}" />'
-<<<<<<< HEAD
     return img_tag
-
+    
 def path2base64(path):
     """ Create base64 encoded img tag.
     @params path : (str) path/to/image.
@@ -77,8 +70,4 @@
     except:
         print(toRED(f"Could not load data from {toBLUE(path)}"))
         img_tag = f'<img src="{IMG_NOT_FOUND_SRC}" />'
-    return img_tag
->>>>>>> Stashed changes
-=======
-    return img_tag
->>>>>>> fd91835a
+    return img_tag